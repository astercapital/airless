--- conflicted
+++ resolved
@@ -1,10 +1,6 @@
 [project]
 name = "airless"
-<<<<<<< HEAD
-version = "0.0.40"
-=======
 version = "0.0.41"
->>>>>>> 7ca5ec3a
 
 [build-system]
 requires = ["setuptools"]
